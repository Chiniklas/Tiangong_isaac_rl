"""Quick sanity check that the Inspire Hand task is registered and constructible."""

# Minimal registration check for inspirehand_grasp
from isaaclab.app import AppLauncher

# 1) Boot Omniverse kernel BEFORE importing envs (avoids 'carb' errors)
app = AppLauncher(headless=True)
simulation_app = app.app

# 2) Import envs → runs legged_lab/envs/__init__.py (does the registrations)
import legged_lab.envs as _envs  # noqa: F401

# 3) Inspect the registry
from legged_lab.utils.task_registry import task_registry

print("[INFO] Registered task names      :", list(task_registry.task_classes.keys()))
print("[INFO] Registered env cfg entries :", list(task_registry.env_cfgs.keys()))
print("[INFO] Registered agent cfg entries:", list(task_registry.train_cfgs.keys()))

# 4) Try to build the env
TASK = "inspirehand_grasp"
try:
    env_cfg, agent_cfg = task_registry.get_cfgs(TASK)
    env_class = task_registry.get_task_class(TASK)
<<<<<<< HEAD
    # render_mode None keeps the viewer disabled while still initializing sensors
    env = env_class(env_cfg, render_mode=None)
=======
    env = env_class(env_cfg,render_mode = True)
>>>>>>> dfd61024
    print(f"[SUCCESS] Built '{TASK}' env: {env}")
    env.close()
except KeyError as ke:
    print(f"[ERROR] Task '{TASK}' not found in registry. Available: {list(task_registry.task_classes.keys())}")
except Exception as e:
    print(f"[ERROR] Could not create '{TASK}' env:", e)

# 5) Clean shutdown
# (AppLauncher implements context teardown; we still call close for clarity.)
simulation_app.close()<|MERGE_RESOLUTION|>--- conflicted
+++ resolved
@@ -22,12 +22,8 @@
 try:
     env_cfg, agent_cfg = task_registry.get_cfgs(TASK)
     env_class = task_registry.get_task_class(TASK)
-<<<<<<< HEAD
-    # render_mode None keeps the viewer disabled while still initializing sensors
-    env = env_class(env_cfg, render_mode=None)
-=======
-    env = env_class(env_cfg,render_mode = True)
->>>>>>> dfd61024
+    # request viewer so we can visually confirm table/object placement if needed
+    env = env_class(env_cfg, render_mode=True)
     print(f"[SUCCESS] Built '{TASK}' env: {env}")
     env.close()
 except KeyError as ke:
